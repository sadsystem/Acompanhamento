--- conflicted
+++ resolved
@@ -7,13 +7,13 @@
 ### Problemas corrigidos:
 
 1. **Erro 404 nas chamadas de API**:
-<<<<<<< HEAD
+
    - Movemos o ponto de entrada do servidor para `api/index.ts` para que o Vercel detecte automaticamente as rotas
    - Ajustamos o `vercel.json` para encaminhar todas as requisições `/api` para esse novo handler
-=======
+
    - Modificamos o arquivo `vercel.json` para rotear corretamente as chamadas de API
    - Adicionamos suporte a CORS para permitir chamadas entre domínios diferentes
->>>>>>> 8992d642
+
    - Garantimos que todas as chamadas de API usem o caminho definido em `VITE_API_URL` (tipicamente `/api`)
 
 2. **Tela branca após login**:
@@ -24,10 +24,10 @@
 3. **Problemas de CORS**:
    - Configuramos cabeçalhos CORS diretamente no servidor Express
    - Removemos cabeçalhos estáticos do `vercel.json` para evitar conflito com `credentials`
-<<<<<<< HEAD
-=======
 
->>>>>>> 8992d642
+
+
+
 4. **Prefixo `/api` ausente em rotas**:
    - O servidor agora adiciona automaticamente o prefixo `/api` quando necessário no ambiente do Vercel
    - Evita erros 404 em rotas como `/auth/login` durante o deploy
