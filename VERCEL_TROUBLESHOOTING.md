--- conflicted
+++ resolved
@@ -19,10 +19,7 @@
 3. **Problemas de CORS**:
    - Configuramos cabeçalhos CORS diretamente no servidor Express
    - Removemos cabeçalhos estáticos do `vercel.json` para evitar conflito com `credentials`
-<<<<<<< HEAD
-=======
 
->>>>>>> 498dfb9b
 4. **Prefixo `/api` ausente em rotas**:
    - O servidor agora adiciona automaticamente o prefixo `/api` quando necessário no ambiente do Vercel
    - Evita erros 404 em rotas como `/auth/login` durante o deploy
